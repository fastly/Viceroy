//! Error types.

use {crate::wiggle_abi::types::FastlyStatus, url::Url, wiggle::GuestError};

#[derive(Debug, thiserror::Error)]
pub enum Error {
    /// Thrown by hostcalls when a buffer is larger than its `*_len` limit.
    #[error("Buffer length error: {buf} too long to fit in {len}")]
    BufferLengthError {
        buf: &'static str,
        len: &'static str,
    },

    /// Error when viceroy has encountered a fatal error and the underlying wasmtime
    /// instance must be terminated with a Trap.
    #[error("Fatal error: [{0}]")]
    FatalError(String),

    /// Error when viceroy has been given an invalid file.
    #[error("Expected a valid Wasm file")]
    FileFormat,

    #[error(transparent)]
    FastlyConfig(#[from] FastlyConfigError),

    #[error("Could not determine address from backend URL: {0}")]
    BackendUrl(Url),

    /// An error from guest-provided arguments to a hostcall. These errors may be created
    /// automatically by the Wiggle-generated glue code that converts parameters from their ABI
    /// representation into richer Rust types, or by fallible methods of `GuestPtr` in the
    /// wiggle_abi trait implementations.
    #[error("Guest error: [{0}]")]
    GuestError(#[from] wiggle::GuestError),

    #[error(transparent)]
    HandleError(#[from] HandleError),

    #[error(transparent)]
    HyperError(#[from] hyper::Error),

    #[error(transparent)]
    Infallible(#[from] std::convert::Infallible),

    /// Error when an invalid argument is supplied to a hostcall.
    #[error("Invalid argument given")]
    InvalidArgument,

    #[error(transparent)]
    InvalidHeaderName(#[from] http::header::InvalidHeaderName),

    #[error(transparent)]
    InvalidHeaderValue(#[from] http::header::InvalidHeaderValue),

    #[error(transparent)]
    InvalidMethod(#[from] http::method::InvalidMethod),

    #[error(transparent)]
    InvalidStatusCode(#[from] http::status::InvalidStatusCode),

    #[error(transparent)]
    InvalidUri(#[from] http::uri::InvalidUri),

    #[error(transparent)]
    IoError(#[from] std::io::Error),

    #[error(transparent)]
    Other(#[from] anyhow::Error),

    #[error("Unsupported operation: {msg}")]
    Unsupported { msg: &'static str },

    /// Downstream response is already sending.
    #[error("Downstream response already sending")]
    DownstreamRespSending,

    #[error("Unexpected error sending a chunk to a streaming body")]
    StreamingChunkSend,

    #[error("Unknown backend: {0}")]
    UnknownBackend(String),

    #[error(transparent)]
    DictionaryError(#[from] crate::wiggle_abi::DictionaryError),

    #[error(transparent)]
    ObjectStoreError(#[from] crate::object_store::ObjectStoreError),

    #[error{"Expected UTF-8"}]
    Utf8Expected(#[from] std::str::Utf8Error),

    #[error{"Unsupported ABI version"}]
    AbiVersionMismatch,

    #[error(transparent)]
    DownstreamRequestError(#[from] DownstreamRequestError),

    #[error("{0} is not currently supported for local testing")]
    NotAvailable(&'static str),

    #[error("Could not load native certificates: {0}")]
    BadCerts(std::io::Error),

    #[error("Could not generate new backend name from '{0}'")]
    BackendNameRegistryError(String),

    #[error(transparent)]
    HttpError(#[from] http::Error),

    #[error("Object Store '{0}' does not exist")]
    UnknownObjectStore(String),

    #[error("Invalid Object Store `key` value used: {0}.")]
    ObjectStoreKeyValidationError(#[from] crate::object_store::KeyValidationError),
}

impl Error {
    /// Convert to an error code representation suitable for passing across the ABI boundary.
    ///
    /// For more information about specific error codes see [`fastly_shared::FastlyStatus`][status],
    /// as well as the `witx` interface definition located in `wasm_abi/typenames.witx`.
    ///
    /// [status]: fastly_shared/struct.FastlyStatus.html
    pub fn to_fastly_status(&self) -> FastlyStatus {
        match self {
            Error::BufferLengthError { .. } => FastlyStatus::Buflen,
            Error::InvalidArgument => FastlyStatus::Inval,
            Error::Unsupported { .. } => FastlyStatus::Unsupported,
            Error::HandleError { .. } => FastlyStatus::Badf,
            Error::InvalidStatusCode { .. } => FastlyStatus::Inval,
            // Map specific kinds of `hyper::Error` into their respective error codes.
            Error::HyperError(e) if e.is_parse() => FastlyStatus::Httpinvalid,
            Error::HyperError(e) if e.is_user() => FastlyStatus::Httpuser,
            Error::HyperError(e) if e.is_incomplete_message() => FastlyStatus::Httpincomplete,
            Error::HyperError(_) => FastlyStatus::Error,
            // Destructuring a GuestError is recursive, so we use a helper function:
            Error::GuestError(e) => Self::guest_error_fastly_status(e),
            // We delegate to some error types' own implementation of `to_fastly_status`.
            Error::DictionaryError(e) => e.to_fastly_status(),
            Error::ObjectStoreError(e) => e.into(),
            // All other hostcall errors map to a generic `ERROR` value.
            Error::AbiVersionMismatch
            | Error::BackendUrl(_)
            | Error::BadCerts(_)
            | Error::DownstreamRequestError(_)
            | Error::DownstreamRespSending
            | Error::FastlyConfig(_)
            | Error::FatalError(_)
            | Error::FileFormat
            | Error::Infallible(_)
            | Error::InvalidHeaderName(_)
            | Error::InvalidHeaderValue(_)
            | Error::InvalidMethod(_)
            | Error::InvalidUri(_)
            | Error::IoError(_)
            | Error::NotAvailable(_)
            | Error::Other(_)
            | Error::StreamingChunkSend
            | Error::UnknownBackend(_)
            | Error::Utf8Expected(_)
            | Error::BackendNameRegistryError(_)
            | Error::HttpError(_)
            | Error::UnknownObjectStore(_)
            | Error::ObjectStoreKeyValidationError(_) => FastlyStatus::Error,
        }
    }

    fn guest_error_fastly_status(e: &GuestError) -> FastlyStatus {
        use GuestError::*;
        match e {
            PtrNotAligned { .. } => FastlyStatus::Badalign,
            // We may want to expand the FastlyStatus enum to distinguish between more of these
            // values.
            InvalidFlagValue { .. }
            | InvalidEnumValue { .. }
            | PtrOutOfBounds { .. }
            | PtrBorrowed { .. }
            | PtrOverflow { .. }
            | InvalidUtf8 { .. }
            | TryFromIntError { .. } => FastlyStatus::Inval,
            // These errors indicate either a pathological user input or an internal programming
            // error
            BorrowCheckerOutOfHandles | SliceLengthsDiffer => FastlyStatus::Error,
            // Recursive case: InFunc wraps a GuestError with some context which
            // doesn't determine what sort of FastlyStatus we return.
            InFunc { err, .. } => Self::guest_error_fastly_status(err),
        }
    }
}

/// Errors thrown due to an invalid resource handle of some kind.
#[derive(Debug, thiserror::Error)]
pub enum HandleError {
    /// A request handle was not valid.
    #[error("Invalid request handle: {0}")]
    InvalidRequestHandle(crate::wiggle_abi::types::RequestHandle),

    /// A response handle was not valid.
    #[error("Invalid response handle: {0}")]
    InvalidResponseHandle(crate::wiggle_abi::types::ResponseHandle),

    /// A body handle was not valid.
    #[error("Invalid body handle: {0}")]
    InvalidBodyHandle(crate::wiggle_abi::types::BodyHandle),

    /// A logging endpoint handle was not valid.
    #[error("Invalid endpoint handle: {0}")]
    InvalidEndpointHandle(crate::wiggle_abi::types::EndpointHandle),

    /// A request handle was not valid.
    #[error("Invalid pending request handle: {0}")]
    InvalidPendingRequestHandle(crate::wiggle_abi::types::PendingRequestHandle),

    /// A dictionary handle was not valid.
    #[error("Invalid dictionary handle: {0}")]
    InvalidDictionaryHandle(crate::wiggle_abi::types::DictionaryHandle),
}

/// Errors that can occur in a worker thread running a guest module.
///
/// See [`ExecuteCtx::handle_request`][handle_request] and [`ExecuteCtx::run_guest`][run_guest] for
/// more information about guest execution.
///
/// [handle_request]: ../execute/struct.ExecuteCtx.html#method.handle_request
/// [run_guest]: ../execute/struct.ExecuteCtx.html#method.run_guest
#[derive(Debug, thiserror::Error)]
pub(crate) enum ExecutionError {
    /// Errors thrown by the guest's entrypoint.
    ///
    /// See [`wasmtime::Func::call`][call] for more information.
    ///
    /// [call]: https://docs.rs/wasmtime/latest/wasmtime/struct.Func.html#method.call
    #[error("WebAssembly execution trapped: {0}")]
    WasmTrap(wasmtime::Trap),

    /// Errors thrown when trying to instantiate a guest context.
    #[error("Error creating context: {0}")]
    Context(anyhow::Error),

    /// Errors thrown when type-checking WebAssembly before instantiation
    #[error("Error type-checking WebAssembly instantiation: {0}")]
    Typechecking(anyhow::Error),

    /// Errors thrown when trying to instantiate a guest module.
    #[error("Error instantiating WebAssembly: {0}")]
    Instantiation(anyhow::Error),
}

/// Errors that can occur while parsing a `fastly.toml` file.
#[derive(Debug, thiserror::Error)]
pub enum FastlyConfigError {
    /// An I/O error that occurred while reading the file.
    #[error("error reading '{path}': {err}")]
    IoError {
        path: String,
        #[source]
        err: std::io::Error,
    },

    #[error("invalid configuration for '{name}': {err}")]
    InvalidGeoIPDefinition {
        name: String,
        #[source]
        err: GeoIPConfigError,
    },

    #[error("invalid configuration for '{name}': {err}")]
    InvalidBackendDefinition {
        name: String,
        #[source]
        err: BackendConfigError,
    },

    #[error("invalid configuration for '{name}': {err}")]
    InvalidDictionaryDefinition {
        name: String,
        #[source]
        err: DictionaryConfigError,
    },

    #[error("invalid configuration for '{name}': {err}")]
    InvalidObjectStoreDefinition {
        name: String,
        #[source]
        err: ObjectStoreConfigError,
    },

    /// An error that occurred while deserializing the file.
    ///
    /// This represents errors caused by syntactically invalid TOML data, missing fields, etc.
    #[error("error parsing `fastly.toml`: {0}")]
    InvalidFastlyToml(#[from] toml::de::Error),

    /// An error caused by an invalid manifest version.
    ///
    /// This means that the provided version is not compliant with the semver spec. See the
    /// documentation of [`semver::Version::parse`][parse-errors] for more information.
    ///
    /// [parse-errors]: https://docs.rs/semver/latest/semver/struct.Version.html#errors
    #[error("invalid manifest version: {0}")]
    InvalidManifestVersion(#[from] semver::SemVerError),
}

/// Errors that may occur while validating backend configurations.
#[derive(Debug, thiserror::Error)]
pub enum BackendConfigError {
    #[error("definition was not provided as a TOML table")]
    InvalidEntryType,

    #[error("invalid override_host: {0}")]
    InvalidOverrideHost(#[from] http::header::InvalidHeaderValue),

    #[error("'override_host' field is empty")]
    EmptyOverrideHost,

    #[error("'override_host' field was not a string")]
    InvalidOverrideHostEntry,

    #[error("'cert_host' field is empty")]
    EmptyCertHost,

    #[error("'cert_host' field was not a string")]
    InvalidCertHostEntry,

    #[error("'use_sni' field was not a boolean")]
    InvalidUseSniEntry,

    #[error("invalid url: {0}")]
    InvalidUrl(#[from] http::uri::InvalidUri),

    #[error("'url' field was not a string")]
    InvalidUrlEntry,

    #[error("no default definition provided")]
    MissingDefault,

    #[error("missing 'url' field")]
    MissingUrl,

    #[error("unrecognized key '{0}'")]
    UnrecognizedKey(String),
}

/// Errors that may occur while validating dictionary configurations.
#[derive(Debug, thiserror::Error)]
pub enum DictionaryConfigError {
    /// An I/O error that occurred while reading the file.
    #[error(transparent)]
    IoError(std::io::Error),

    #[error("'contents' was not provided as a TOML table")]
    InvalidContentsType,

    #[error("inline dictionary value was not a string")]
    InvalidInlineEntryType,

    #[error("definition was not provided as a TOML table")]
    InvalidEntryType,

    #[error("invalid string: {0}")]
    InvalidName(String),

    #[error("'name' field was not a string")]
    InvalidNameEntry,

    #[error("'{0}' is not a valid format for the dictionary. Supported format(s) are: 'inline-toml', 'json'.")]
    InvalidDictionaryFormat(String),

    #[error("'file' field is empty")]
    EmptyFileEntry,

    #[error("'format' field is empty")]
    EmptyFormatEntry,

    #[error("'file' field was not a string")]
    InvalidFileEntry,

    #[error("'format' field was not a string")]
    InvalidFormatEntry,

    #[error("missing 'contents' field")]
    MissingContents,

    #[error("no default definition provided")]
    MissingDefault,

    #[error("missing 'name' field")]
    MissingName,

    #[error("missing 'file' field")]
    MissingFile,

    #[error("missing 'format' field")]
    MissingFormat,

    #[error("unrecognized key '{0}'")]
    UnrecognizedKey(String),

    #[error("Item key named '{key}' is too long, max size is {size}")]
    DictionaryItemKeyTooLong { key: String, size: i32 },

    #[error("too many items, max amount is {size}")]
    DictionaryCountTooLong { size: i32 },

    #[error("Item value under key named '{key}' is of the wrong format. The value is expected to be a JSON String")]
    DictionaryItemValueWrongFormat { key: String },

    #[error("Item value named '{key}' is too long, max size is {size}")]
    DictionaryItemValueTooLong { key: String, size: i32 },

    #[error(
        "The file is of the wrong format. The file is expected to contain a single JSON Object"
    )]
    DictionaryFileWrongFormat,
}

<<<<<<< HEAD
/// Errors that may occur while validating geoip configurations.
#[derive(Debug, thiserror::Error)]
pub enum GeoIPConfigError {
    /// An I/O error that occured while reading the file.
    #[error(transparent)]
    IoError(std::io::Error),

    #[error("definition was not provided as a TOML table")]
    InvalidEntryType,

    #[error("unrecognized key '{0}'")]
    UnrecognizedKey(String),

    #[error(
        "The file is of the wrong format. The file is expected to contain a single JSON Object"
    )]
    GeoIpFileWrongFormat,
=======
/// Errors that may occur while validating object store configurations.
#[derive(Debug, thiserror::Error)]
pub enum ObjectStoreConfigError {
    /// An I/O error that occured while reading the file.
    #[error(transparent)]
    IoError(std::io::Error),
    #[error("The `path` and `data` keys for the object `{0}` are set. Only one can be used.")]
    PathAndData(String),
    #[error("The `path` or `data` key for the object `{0}` is not set. One must be used.")]
    NoPathOrData(String),
    #[error("The `data` value for the object `{0}` is not a string.")]
    DataNotAString(String),
    #[error("The `path` value for the object `{0}` is not a string.")]
    PathNotAString(String),
    #[error("The `key` key for an object is not set. It must be used.")]
    NoKey,
    #[error("The `key` value for an object is not a string.")]
    KeyNotAString,
    #[error("There is no array of objects for the given store.")]
    NotAnArray,
    #[error("There is an object in the given store that is not a table of keys.")]
    NotATable,
    #[error("There was an error when manipulating the ObjectStore: {0}.")]
    ObjectStoreError(#[from] crate::object_store::ObjectStoreError),
    #[error("Invalid `key` value used: {0}.")]
    KeyValidationError(#[from] crate::object_store::KeyValidationError),
>>>>>>> 1c5a0cf0
}

/// Errors related to the downstream request.
#[derive(Debug, thiserror::Error)]
pub enum DownstreamRequestError {
    #[error("Request HOST header is missing or invalid")]
    InvalidHost,

    #[error("Request URL is invalid")]
    InvalidUrl,
}<|MERGE_RESOLUTION|>--- conflicted
+++ resolved
@@ -414,7 +414,6 @@
     DictionaryFileWrongFormat,
 }
 
-<<<<<<< HEAD
 /// Errors that may occur while validating geoip configurations.
 #[derive(Debug, thiserror::Error)]
 pub enum GeoIPConfigError {
@@ -432,7 +431,8 @@
         "The file is of the wrong format. The file is expected to contain a single JSON Object"
     )]
     GeoIpFileWrongFormat,
-=======
+}
+
 /// Errors that may occur while validating object store configurations.
 #[derive(Debug, thiserror::Error)]
 pub enum ObjectStoreConfigError {
@@ -459,7 +459,6 @@
     ObjectStoreError(#[from] crate::object_store::ObjectStoreError),
     #[error("Invalid `key` value used: {0}.")]
     KeyValidationError(#[from] crate::object_store::KeyValidationError),
->>>>>>> 1c5a0cf0
 }
 
 /// Errors related to the downstream request.
