//! Session type and related facilities.

mod async_item;
mod downstream;

pub use async_item::{
    AsyncItem, PeekableTask, PendingKvDeleteTask, PendingKvInsertTask, PendingKvLookupTask,
};

use std::collections::HashMap;
use std::future::Future;
use std::io::Write;
use std::net::{IpAddr, SocketAddr};
use std::path::PathBuf;
use std::sync::atomic::AtomicU64;
use std::sync::{Arc, Mutex};

use {
    self::downstream::DownstreamResponse,
    crate::{
        body::Body,
        config::{Backend, Backends, DeviceDetection, Dictionaries, Geolocation, LoadedDictionary},
        error::{Error, HandleError},
        logging::LogEndpoint,
        object_store::{ObjectKey, ObjectStoreError, ObjectStoreKey, ObjectStores},
        secret_store::{SecretLookup, SecretStores},
        streaming_body::StreamingBody,
        upstream::{SelectTarget, TlsConfig},
        wiggle_abi::types::{
            self, BodyHandle, ContentEncodings, DictionaryHandle, EndpointHandle,
            ObjectStoreHandle, PendingKvDeleteHandle, PendingKvInsertHandle, PendingKvLookupHandle,
            PendingRequestHandle, RequestHandle, ResponseHandle, SecretHandle, SecretStoreHandle,
        },
        ExecuteCtx,
    },
    cranelift_entity::{entity_impl, PrimaryMap},
    futures::future::{self, FutureExt},
    http::{request, response, HeaderMap, Request, Response},
    tokio::sync::oneshot::Sender,
};

const REGION_NONE: &[u8] = b"none";

/// Data specific to an individual request, including any host-side
/// allocations on behalf of the guest processing the request.
pub struct Session {
    /// The downstream IP address and port for this session.
    downstream_client_addr: SocketAddr,
    /// The IP address and port that received this session.
    downstream_server_addr: SocketAddr,
<<<<<<< HEAD
    /// The amount of time we've spent on this session in ms.
    pub active_cpu_time_us: Arc<AtomicU64>,
=======
    /// The compliance region that this request was received in.
    ///
    /// For now this is just always `"none"`, but we place the field in the session
    /// to make it easier to implement custom configuration values later on.
    downstream_compliance_region: Vec<u8>,
>>>>>>> cc717db8
    /// Handle for the downstream request "parts". NB the backing parts data can be mutated
    /// or even removed from the relevant map.
    downstream_req_handle: RequestHandle,
    /// Handle for the downstream request body. NB the backing body data can be mutated
    /// or even removed from the relevant map.
    downstream_req_body_handle: BodyHandle,
    /// A copy of the [`Parts`][parts] for the downstream request.
    ///
    /// This copy is populated prior to guest execution, and never mutated.
    ///
    /// [parts]: https://docs.rs/http/latest/http/request/struct.Parts.html
    downstream_req_original_headers: HeaderMap,
    /// A channel for sending a [`Response`][resp] downstream to the client.
    ///
    /// [resp]: https://docs.rs/http/latest/http/response/struct.Response.html
    downstream_resp: DownstreamResponse,
    /// A handle map for items that provide blocking operations. These items are grouped together
    /// in order to support generic async operations that work across different object types.
    async_items: PrimaryMap<AsyncItemHandle, Option<AsyncItem>>,
    /// A handle map for the component [`Parts`][parts] of the session's HTTP [`Request`][req]s.
    ///
    /// [parts]: https://docs.rs/http/latest/http/request/struct.Parts.html
    /// [req]: https://docs.rs/http/latest/http/request/struct.Request.html
    req_parts: PrimaryMap<RequestHandle, Option<request::Parts>>,
    /// A handle map for the component [`Parts`][parts] of the session's HTTP [`Response`][resp]s.
    ///
    /// [parts]: https://docs.rs/http/latest/http/response/struct.Parts.html
    /// [resp]: https://docs.rs/http/latest/http/response/struct.Response.html
    resp_parts: PrimaryMap<ResponseHandle, Option<response::Parts>>,
    /// Where to direct logging endpoint messages.
    capture_logs: Arc<Mutex<dyn Write + Send>>,
    /// A handle map for logging endpoints.
    log_endpoints: PrimaryMap<EndpointHandle, LogEndpoint>,
    /// A by-name map for logging endpoints.
    log_endpoints_by_name: HashMap<Vec<u8>, EndpointHandle>,
    /// The backends configured for this execution.
    ///
    /// Populated prior to guest execution, and never modified.
    backends: Arc<Backends>,
    /// The Device Detection configured for this execution.
    ///
    /// Populated prior to guest execution, and never modified.
    device_detection: Arc<DeviceDetection>,
    /// The Geolocations configured for this execution.
    ///
    /// Populated prior to guest execution, and never modified.
    geolocation: Arc<Geolocation>,
    /// The backends dynamically added by the program. This is separated from
    /// `backends` because we do not want one session to effect the backends
    /// available to any other session.
    dynamic_backends: Backends,
    /// The TLS configuration for this execution.
    ///
    /// Populated prior to guest execution, and never modified.
    tls_config: TlsConfig,
    /// The dictionaries configured for this execution.
    ///
    /// Populated prior to guest execution, and never modified.
    dictionaries: Arc<Dictionaries>,
    /// The dictionaries that have been opened by the guest.
    loaded_dictionaries: PrimaryMap<DictionaryHandle, LoadedDictionary>,
    /// The ObjectStore configured for this execution.
    ///
    /// Populated prior to guest execution and can be modified during requests.
    pub(crate) object_store: ObjectStores,
    /// The object stores configured for this execution.
    ///
    /// Populated prior to guest execution.
    object_store_by_name: PrimaryMap<ObjectStoreHandle, ObjectStoreKey>,
    /// The secret stores configured for this execution.
    ///
    /// Populated prior to guest execution, and never modified.
    secret_stores: Arc<SecretStores>,
    /// The secret stores configured for this execution.
    ///
    /// Populated prior to guest execution, and never modified.
    secret_stores_by_name: PrimaryMap<SecretStoreHandle, String>,
    /// The secrets for this execution.
    ///
    /// Populated prior to guest execution, and never modified.
    secrets_by_name: PrimaryMap<SecretHandle, SecretLookup>,
    /// The path to the configuration file used for this invocation of Viceroy.
    ///
    /// Created prior to guest execution, and never modified.
    config_path: Arc<Option<PathBuf>>,
    /// The ID for the client request being processed.
    req_id: u64,
}

impl Session {
    /// Create an empty session.
    #[allow(clippy::too_many_arguments)]
    pub fn new(
        req_id: u64,
        req: Request<Body>,
        resp_sender: Sender<Response<Body>>,
        server_addr: SocketAddr,
        client_addr: SocketAddr,
        active_cpu_time_us: Arc<AtomicU64>,
        ctx: &ExecuteCtx,
        backends: Arc<Backends>,
        device_detection: Arc<DeviceDetection>,
        geolocation: Arc<Geolocation>,
        tls_config: TlsConfig,
        dictionaries: Arc<Dictionaries>,
        config_path: Arc<Option<PathBuf>>,
        object_store: ObjectStores,
        secret_stores: Arc<SecretStores>,
    ) -> Session {
        let (parts, body) = req.into_parts();
        let downstream_req_original_headers = parts.headers.clone();

        let mut async_items: PrimaryMap<AsyncItemHandle, Option<AsyncItem>> = PrimaryMap::new();
        let mut req_parts = PrimaryMap::new();

        let downstream_req_handle = req_parts.push(Some(parts));
        let downstream_req_body_handle = async_items.push(Some(AsyncItem::Body(body))).into();

        Session {
            downstream_server_addr: server_addr,
            downstream_client_addr: client_addr,
            downstream_compliance_region: Vec::from(REGION_NONE),
            downstream_req_handle,
            downstream_req_body_handle,
            downstream_req_original_headers,
            active_cpu_time_us,
            async_items,
            req_parts,
            resp_parts: PrimaryMap::new(),
            downstream_resp: DownstreamResponse::new(resp_sender),
            capture_logs: ctx.capture_logs(),
            log_endpoints: PrimaryMap::new(),
            log_endpoints_by_name: HashMap::new(),
            backends,
            device_detection,
            geolocation,
            dynamic_backends: Backends::default(),
            tls_config,
            dictionaries,
            loaded_dictionaries: PrimaryMap::new(),
            object_store,
            object_store_by_name: PrimaryMap::new(),
            secret_stores,
            secret_stores_by_name: PrimaryMap::new(),
            secrets_by_name: PrimaryMap::new(),
            config_path,
            req_id,
        }
    }

    // ----- Downstream Request API -----

    /// Retrieve the downstream client IP address associated with this session.
    pub fn downstream_client_ip(&self) -> IpAddr {
        self.downstream_client_addr.ip()
    }

    /// Retrieve the IP address the downstream client connected to for this session.
    pub fn downstream_server_ip(&self) -> IpAddr {
        self.downstream_server_addr.ip()
    }

    /// Retrieve the compliance region that received the request for this session.
    pub fn downstream_compliance_region(&self) -> &[u8] {
        self.downstream_compliance_region.as_slice()
    }

    /// Retrieve the handle corresponding to the downstream request.
    pub fn downstream_request(&self) -> RequestHandle {
        self.downstream_req_handle
    }

    /// Retrieve the handle corresponding to the downstream request body.
    pub fn downstream_request_body(&self) -> BodyHandle {
        self.downstream_req_body_handle
    }

    /// Access the header map that was copied from the original downstream request.
    pub fn downstream_original_headers(&self) -> &HeaderMap {
        &self.downstream_req_original_headers
    }

    // ----- Downstream Response API -----

    /// Send the downstream response.
    ///
    /// Yield an error if a response has already been sent.
    ///
    /// # Panics
    ///
    /// This method must only be called once, *after* a channel has been opened with
    /// [`Session::set_downstream_response_sender`][set], and *before* the associated
    /// [oneshot::Receiver][receiver] has been dropped.
    ///
    /// This method will panic if:
    ///   * the downstream response channel was never opened
    ///   * the associated receiver was dropped prematurely
    ///
    /// [set]: struct.Session.html#method.set_downstream_response_sender
    /// [receiver]: https://docs.rs/tokio/latest/tokio/sync/oneshot/struct.Receiver.html
    pub fn send_downstream_response(&mut self, resp: Response<Body>) -> Result<(), Error> {
        self.downstream_resp.send(resp)
    }

    /// Close the downstream response sender, potentially without sending any response.
    pub fn close_downstream_response_sender(&mut self) {
        self.downstream_resp.close()
    }

    // ----- Bodies API -----

    /// Insert a [`Body`][body] into the session.
    ///
    /// This method returns the [`BodyHandle`][handle], which can then be used to access and mutate
    /// the response parts.
    ///
    /// [handle]: ../wiggle_abi/types/struct.BodyHandle.html
    /// [body]: ../body/struct.Body.html
    pub fn insert_body(&mut self, body: Body) -> BodyHandle {
        self.async_items.push(Some(AsyncItem::Body(body))).into()
    }

    /// Get a reference to a [`Body`][body], given its [`BodyHandle`][handle].
    ///
    /// Returns a [`HandleError`][err] if the handle is not associated with a body in the session.
    ///
    /// [body]: ../body/struct.Body.html
    /// [err]: ../error/enum.HandleError.html
    /// [handle]: ../wiggle_abi/types/struct.BodyHandle.html
    pub fn body(&self, handle: BodyHandle) -> Result<&Body, HandleError> {
        self.async_items
            .get(handle.into())
            .and_then(Option::as_ref)
            .and_then(AsyncItem::as_body)
            .ok_or(HandleError::InvalidBodyHandle(handle))
    }

    /// Get a mutable reference to a [`Body`][body], given its [`BodyHandle`][handle].
    ///
    /// Returns a [`HandleError`][err] if the handle is not associated with a body in the session.
    ///
    /// [body]: ../body/struct.Body.html
    /// [err]: ../error/enum.HandleError.html
    /// [handle]: ../wiggle_abi/types/struct.BodyHandle.html
    pub fn body_mut(&mut self, handle: BodyHandle) -> Result<&mut Body, HandleError> {
        self.async_items
            .get_mut(handle.into())
            .and_then(Option::as_mut)
            .and_then(AsyncItem::as_body_mut)
            .ok_or(HandleError::InvalidBodyHandle(handle))
    }

    /// Take ownership of a [`Body`][body], given its [`BodyHandle`][handle].
    ///
    /// Returns a [`HandleError`][err] if the handle is not associated with a body in the session.
    ///
    /// [body]: ../body/struct.Body.html
    /// [err]: ../error/enum.HandleError.html
    /// [handle]: ../wiggle_abi/types/struct.BodyHandle.html
    pub fn take_body(&mut self, handle: BodyHandle) -> Result<Body, HandleError> {
        self.async_items
            .get_mut(handle.into())
            .and_then(Option::take)
            .and_then(AsyncItem::into_body)
            .ok_or(HandleError::InvalidBodyHandle(handle))
    }

    /// Drop a [`Body`][crate::body::Body] from the [`Session`], given its [`BodyHandle`][crate::wiggle_abi::types::BodyHandle].
    ///
    /// Returns a [`HandleError`][crate::error::HandleError] if the handle is not associated with a body in the session.
    pub fn drop_body(&mut self, handle: BodyHandle) -> Result<(), HandleError> {
        self.async_items
            .get_mut(handle.into())
            .and_then(Option::take)
            .map(drop)
            .ok_or(HandleError::InvalidBodyHandle(handle))
    }

    /// Transition a normal [`Body`][body] into the write end of a streaming body, returning
    /// the original body with the read end appended.
    ///
    /// Returns a [`HandleError`][err] if the handle is not associated with a body in the session.
    ///
    /// [body]: ../body/struct.Body.html
    /// [err]: ../error/enum.HandleError.html
    pub fn begin_streaming(&mut self, handle: BodyHandle) -> Result<Body, HandleError> {
        self.async_items
            .get_mut(handle.into())
            .and_then(Option::as_mut)
            .and_then(AsyncItem::begin_streaming)
            .ok_or(HandleError::InvalidBodyHandle(handle))
    }

    /// Returns `true` if and only if the provided `BodyHandle` is the downstream body being sent.
    ///
    /// To get a mutable reference to the streaming body `Sender`, see
    /// [`Session::streaming_body_mut`](struct.Session.html#method.streaming_body_mut).
    pub fn is_streaming_body(&self, handle: BodyHandle) -> bool {
        if let Some(Some(body)) = self.async_items.get(handle.into()) {
            body.is_streaming()
        } else {
            false
        }
    }

    /// Get a mutable reference to the streaming body `Sender`, if and only if the provided
    /// `BodyHandle` is the downstream body being sent.
    ///
    /// To check if a handle is the currently-streaming downstream response body, see
    /// [`Session::is_streaming_body`](struct.Session.html#method.is_streaming_body).
    ///
    /// Returns a [`HandleError`][err] if the handle is not associated with a body in the session.
    ///
    /// [err]: ../error/enum.HandleError.html
    pub fn streaming_body_mut(
        &mut self,
        handle: BodyHandle,
    ) -> Result<&mut StreamingBody, HandleError> {
        self.async_items
            .get_mut(handle.into())
            .and_then(Option::as_mut)
            .and_then(AsyncItem::as_streaming_mut)
            .ok_or(HandleError::InvalidBodyHandle(handle))
    }

    /// Take ownership of a streaming body `Sender`, if and only if the provided
    /// `BodyHandle` is the downstream body being sent.
    ///
    /// To check if a handle is the currently-streaming downstream response body, see
    /// [`Session::is_streaming_body`](struct.Session.html#method.is_streaming_body).
    ///
    /// Returns a [`HandleError`][err] if the handle is not associated with a body in the session.
    ///
    /// [err]: ../error/enum.HandleError.html
    pub fn take_streaming_body(
        &mut self,
        handle: BodyHandle,
    ) -> Result<StreamingBody, HandleError> {
        self.async_items
            .get_mut(handle.into())
            .and_then(Option::take)
            .and_then(AsyncItem::into_streaming)
            .ok_or(HandleError::InvalidBodyHandle(handle))
    }

    // ----- Request Parts API -----

    /// Insert the [`Parts`][parts] of a [`Request`][req] into the session.
    ///
    /// This method returns a new [`RequestHandle`][handle], which can then be used to access
    /// and mutate the request parts.
    ///
    /// [handle]: ../wiggle_abi/types/struct.RequestHandle.html
    /// [parts]: https://docs.rs/http/latest/http/request/struct.Parts.html
    /// [req]: https://docs.rs/http/latest/http/request/struct.Request.html
    pub fn insert_request_parts(&mut self, parts: request::Parts) -> RequestHandle {
        self.req_parts.push(Some(parts))
    }

    /// Get a reference to the [`Parts`][parts] of a [`Request`][req], given its
    /// [`RequestHandle`][handle].
    ///
    /// Returns a [`HandleError`][err] if the handle is not associated with a request in the
    /// session.
    ///
    /// [err]: ../error/enum.HandleError.html
    /// [handle]: ../wiggle_abi/types/struct.RequestHandle.html
    /// [parts]: https://docs.rs/http/latest/http/request/struct.Parts.html
    /// [req]: https://docs.rs/http/latest/http/request/struct.Request.html
    pub fn request_parts(&self, handle: RequestHandle) -> Result<&request::Parts, HandleError> {
        self.req_parts
            .get(handle)
            .and_then(Option::as_ref)
            .ok_or(HandleError::InvalidRequestHandle(handle))
    }

    /// Get a mutable reference to the [`Parts`][parts] of a [`Request`][req], given its
    /// [`RequestHandle`][handle].
    ///
    /// Returns a [`HandleError`][err] if the handle is not associated with a request in the
    /// session.
    ///
    /// [err]: ../error/enum.HandleError.html
    /// [handle]: ../wiggle_abi/types/struct.RequestHandle.html
    /// [parts]: https://docs.rs/http/latest/http/request/struct.Parts.html
    /// [req]: https://docs.rs/http/latest/http/request/struct.Request.html
    pub fn request_parts_mut(
        &mut self,
        handle: RequestHandle,
    ) -> Result<&mut request::Parts, HandleError> {
        self.req_parts
            .get_mut(handle)
            .and_then(Option::as_mut)
            .ok_or(HandleError::InvalidRequestHandle(handle))
    }

    /// Take ownership of the [`Parts`][parts] of a [`Request`][req], given its
    /// [`RequestHandle`][handle].
    ///
    /// Returns a [`HandleError`][err] if the handle is not associated with a request in the
    /// session.
    ///
    /// [err]: ../error/enum.HandleError.html
    /// [handle]: ../wiggle_abi/types/struct.RequestHandle.html
    /// [parts]: https://docs.rs/http/latest/http/request/struct.Parts.html
    /// [req]: https://docs.rs/http/latest/http/request/struct.Request.html
    pub fn take_request_parts(
        &mut self,
        handle: RequestHandle,
    ) -> Result<request::Parts, HandleError> {
        self.req_parts
            .get_mut(handle)
            .and_then(Option::take)
            .ok_or(HandleError::InvalidRequestHandle(handle))
    }

    // ----- Response Parts API -----

    /// Insert the [`Parts`][parts] of a [`Response`][resp] into the session.
    ///
    /// This method returns a new [`ResponseHandle`][handle], which can then be used to access
    /// and mutate the response parts.
    ///
    /// [handle]: ../wiggle_abi/types/struct.ResponseHandle.html
    /// [parts]: https://docs.rs/http/latest/http/response/struct.Parts.html
    /// [resp]: https://docs.rs/http/latest/http/response/struct.Response.html
    pub fn insert_response_parts(&mut self, parts: response::Parts) -> ResponseHandle {
        self.resp_parts.push(Some(parts))
    }

    /// Get a reference to the [`Parts`][parts] of a [`Response`][resp], given its
    /// [`ResponseHandle`][handle].
    ///
    /// Returns a [`HandleError`][err] if the handle is not associated with a response in the
    /// session.
    ///
    /// [err]: ../error/enum.HandleError.html
    /// [handle]: ../wiggle_abi/types/struct.ResponseHandle.html
    /// [parts]: https://docs.rs/http/latest/http/response/struct.Parts.html
    /// [resp]: https://docs.rs/http/latest/http/response/struct.Response.html
    pub fn response_parts(&self, handle: ResponseHandle) -> Result<&response::Parts, HandleError> {
        self.resp_parts
            .get(handle)
            .and_then(Option::as_ref)
            .ok_or(HandleError::InvalidResponseHandle(handle))
    }

    /// Get a mutable reference to the [`Parts`][parts] of a [`Response`][resp], given its
    /// [`ResponseHandle`][handle].
    ///
    /// Returns a [`HandleError`][err] if the handle is not associated with a response in the
    /// session.
    ///
    /// [err]: ../error/enum.HandleError.html
    /// [handle]: ../wiggle_abi/types/struct.ResponseHandle.html
    /// [parts]: https://docs.rs/http/latest/http/response/struct.Parts.html
    /// [resp]: https://docs.rs/http/latest/http/response/struct.Response.html
    pub fn response_parts_mut(
        &mut self,
        handle: ResponseHandle,
    ) -> Result<&mut response::Parts, HandleError> {
        self.resp_parts
            .get_mut(handle)
            .and_then(Option::as_mut)
            .ok_or(HandleError::InvalidResponseHandle(handle))
    }

    /// Take ownership of the [`Parts`][parts] of a [`Response`][resp], given its
    /// [`ResponseHandle`][handle].
    ///
    /// Returns a [`HandleError`][err] if the handle is not associated with a response in the
    /// session.
    ///
    /// [err]: ../error/enum.HandleError.html
    /// [handle]: ../wiggle_abi/types/struct.ResponseHandle.html
    /// [parts]: https://docs.rs/http/latest/http/response/struct.Parts.html
    /// [resp]: https://docs.rs/http/latest/http/response/struct.Response.html
    pub fn take_response_parts(
        &mut self,
        handle: ResponseHandle,
    ) -> Result<response::Parts, HandleError> {
        self.resp_parts
            .get_mut(handle)
            .and_then(Option::take)
            .ok_or(HandleError::InvalidResponseHandle(handle))
    }

    pub fn insert_response(&mut self, resp: Response<Body>) -> (ResponseHandle, BodyHandle) {
        let (resp_parts, resp_body) = resp.into_parts();
        let resp_handle = self.insert_response_parts(resp_parts);
        let body_handle = self.insert_body(resp_body);
        (resp_handle, body_handle)
    }

    // ----- Logging Endpoints API -----

    /// Get an [`EndpointHandle`][handle] from the session, corresponding to the provided
    /// endpoint name. A new backing [`LogEndpoint`] will be created if one does not
    /// already exist.
    ///
    /// [handle]: ../wiggle_abi/types/struct.EndpointHandle.html
    /// [endpoint]: ../logging/struct.LogEndpoint.html
    pub fn log_endpoint_handle(&mut self, name: &[u8]) -> EndpointHandle {
        if let Some(handle) = self.log_endpoints_by_name.get(name).copied() {
            return handle;
        }
        let endpoint = LogEndpoint::new(name, self.capture_logs.clone());
        let handle = self.log_endpoints.push(endpoint);
        self.log_endpoints_by_name.insert(name.to_owned(), handle);
        handle
    }

    /// Get a reference to a [`LogEndpoint`][endpoint], given its [`EndpointHandle`][handle].
    ///
    /// Returns a [`HandleError`][err] if the handle is not associated with an endpoint in the
    /// session.
    ///
    /// [err]: ../error/enum.HandleError.html
    /// [handle]: ../wiggle_abi/types/struct.EndpointHandle.html
    /// [endpoint]: ../logging/struct.LogEndpoint.html
    pub fn log_endpoint(&self, handle: EndpointHandle) -> Result<&LogEndpoint, HandleError> {
        self.log_endpoints
            .get(handle)
            .ok_or(HandleError::InvalidEndpointHandle(handle))
    }

    // ----- Backends API -----

    /// Look up a backend by name.
    pub fn backend(&self, name: &str) -> Option<&Arc<Backend>> {
        // it doesn't actually matter what order we do this search, because
        // the namespaces should be unique.
        self.backends
            .get(name)
            .or_else(|| self.dynamic_backends.get(name))
    }

    /// Look up a dynamic backend (only) by name.
    pub fn dynamic_backend(&self, name: &str) -> Option<&Arc<Backend>> {
        self.dynamic_backends.get(name)
    }

    /// Return the full list of static and dynamic backend names as an [`Iterator`].
    pub fn backend_names(&self) -> impl Iterator<Item = &String> {
        self.backends.keys().chain(self.dynamic_backends.keys())
    }

    /// Try to add a backend with the given name prefix to our set of current backends.
    /// Upon success, return true. If the name already exists somewhere, return false;
    /// the caller should signal an appropriate error.
    pub fn add_backend(&mut self, name: &str, info: Backend) -> bool {
        // if this name already exists, either as a built in or dynamic backend, say no
        if self.backends.contains_key(name) || self.dynamic_backends.contains_key(name) {
            return false;
        }

        self.dynamic_backends
            .insert(name.to_string(), Arc::new(info));

        true
    }

    // ----- TLS config -----

    /// Access the TLS configuration.
    pub fn tls_config(&self) -> &TlsConfig {
        &self.tls_config
    }

    // ----- Device Detection API -----

    pub fn device_detection_lookup(&self, user_agent: &str) -> Option<String> {
        self.device_detection
            .lookup(user_agent)
            .map(|data| data.to_string())
    }

    // ----- Dictionaries API -----

    /// Look up a dictionary-handle by name.
    pub fn dictionary_handle(&mut self, name: &str) -> Result<DictionaryHandle, Error> {
        if let Some(dict) = self.dictionaries.get(name) {
            let loaded = dict.load().map_err(|err| Error::Other(err.into()))?;
            Ok(self.loaded_dictionaries.push(loaded))
        } else {
            Err(Error::DictionaryError(
                crate::wiggle_abi::DictionaryError::UnknownDictionary(name.to_owned()),
            ))
        }
    }

    /// Look up a dictionary by dictionary-handle.
    pub fn dictionary(&self, handle: DictionaryHandle) -> Result<&LoadedDictionary, HandleError> {
        self.loaded_dictionaries
            .get(handle)
            .ok_or(HandleError::InvalidDictionaryHandle(handle))
    }

    /// Access the dictionary map.
    pub fn dictionaries(&self) -> &Arc<Dictionaries> {
        &self.dictionaries
    }

    // ----- Geolocation API -----

    pub fn geolocation_lookup(&self, addr: &IpAddr) -> Option<String> {
        self.geolocation.lookup(addr).map(|data| data.to_string())
    }

    // ----- Object Store API -----
    pub fn obj_store_handle(&mut self, key: &str) -> Result<ObjectStoreHandle, Error> {
        let obj_key = ObjectStoreKey::new(key);
        Ok(self.object_store_by_name.push(obj_key))
    }

    pub fn get_obj_store_key(&self, handle: ObjectStoreHandle) -> Option<&ObjectStoreKey> {
        self.object_store_by_name.get(handle)
    }

    pub fn obj_insert(
        &self,
        obj_store_key: ObjectStoreKey,
        obj_key: ObjectKey,
        obj: Vec<u8>,
    ) -> Result<(), ObjectStoreError> {
        self.object_store.insert(obj_store_key, obj_key, obj)
    }

    /// Insert a [`PendingKvInsert`] into the session.
    ///
    /// This method returns a new [`PendingKvInsertHandle`], which can then be used to access
    /// and mutate the pending insert.
    pub fn insert_pending_kv_insert(
        &mut self,
        pending: PendingKvInsertTask,
    ) -> PendingKvInsertHandle {
        self.async_items
            .push(Some(AsyncItem::PendingKvInsert(pending)))
            .into()
    }

    /// Take ownership of a [`PendingKvInsert`], given its [`PendingKvInsertHandle`].
    ///
    /// Returns a [`HandleError`] if the handle is not associated with a pending insert in the
    /// session.
    pub fn take_pending_kv_insert(
        &mut self,
        handle: PendingKvInsertHandle,
    ) -> Result<PendingKvInsertTask, HandleError> {
        // check that this is a pending request before removing it
        let _ = self.pending_kv_insert(handle)?;

        self.async_items
            .get_mut(handle.into())
            .and_then(Option::take)
            .and_then(AsyncItem::into_pending_kv_insert)
            .ok_or(HandleError::InvalidPendingKvInsertHandle(handle))
    }

    /// Get a reference to a [`PendingInsert`], given its [`PendingKvInsertHandle`].
    ///
    /// Returns a [`HandleError`] if the handle is not associated with a insert in the
    /// session.
    pub fn pending_kv_insert(
        &self,
        handle: PendingKvInsertHandle,
    ) -> Result<&PendingKvInsertTask, HandleError> {
        self.async_items
            .get(handle.into())
            .and_then(Option::as_ref)
            .and_then(AsyncItem::as_pending_kv_insert)
            .ok_or(HandleError::InvalidPendingKvInsertHandle(handle))
    }

    pub fn obj_delete(
        &self,
        obj_store_key: ObjectStoreKey,
        obj_key: ObjectKey,
    ) -> Result<(), ObjectStoreError> {
        self.object_store.delete(obj_store_key, obj_key)
    }

    /// Insert a [`PendingKvDelete`] into the session.
    ///
    /// This method returns a new [`PendingKvDeleteHandle`], which can then be used to access
    /// and mutate the pending delete.
    pub fn insert_pending_kv_delete(
        &mut self,
        pending: PendingKvDeleteTask,
    ) -> PendingKvDeleteHandle {
        self.async_items
            .push(Some(AsyncItem::PendingKvDelete(pending)))
            .into()
    }

    /// Take ownership of a [`PendingKvDelete`], given its [`PendingKvDeleteHandle`].
    ///
    /// Returns a [`HandleError`] if the handle is not associated with a pending delete in the
    /// session.
    pub fn take_pending_kv_delete(
        &mut self,
        handle: PendingKvDeleteHandle,
    ) -> Result<PendingKvDeleteTask, HandleError> {
        // check that this is a pending request before removing it
        let _ = self.pending_kv_delete(handle)?;

        self.async_items
            .get_mut(handle.into())
            .and_then(Option::take)
            .and_then(AsyncItem::into_pending_kv_delete)
            .ok_or(HandleError::InvalidPendingKvDeleteHandle(handle))
    }

    /// Get a reference to a [`PendingDelete`], given its [`PendingKvDeleteHandle`].
    ///
    /// Returns a [`HandleError`] if the handle is not associated with a delete in the
    /// session.
    pub fn pending_kv_delete(
        &self,
        handle: PendingKvDeleteHandle,
    ) -> Result<&PendingKvDeleteTask, HandleError> {
        self.async_items
            .get(handle.into())
            .and_then(Option::as_ref)
            .and_then(AsyncItem::as_pending_kv_delete)
            .ok_or(HandleError::InvalidPendingKvDeleteHandle(handle))
    }

    pub fn obj_lookup(
        &self,
        obj_store_key: &ObjectStoreKey,
        obj_key: &ObjectKey,
    ) -> Result<Vec<u8>, ObjectStoreError> {
        self.object_store.lookup(obj_store_key, obj_key)
    }

    /// Insert a [`PendingLookup`] into the session.
    ///
    /// This method returns a new [`PendingKvLookupHandle`], which can then be used to access
    /// and mutate the pending lookup.
    pub fn insert_pending_kv_lookup(
        &mut self,
        pending: PendingKvLookupTask,
    ) -> PendingKvLookupHandle {
        self.async_items
            .push(Some(AsyncItem::PendingKvLookup(pending)))
            .into()
    }

    /// Take ownership of a [`PendingLookup`], given its [`PendingKvLookupHandle`].
    ///
    /// Returns a [`HandleError`] if the handle is not associated with a pending lookup in the
    /// session.
    pub fn take_pending_kv_lookup(
        &mut self,
        handle: PendingKvLookupHandle,
    ) -> Result<PendingKvLookupTask, HandleError> {
        // check that this is a pending request before removing it
        let _ = self.pending_kv_lookup(handle)?;

        self.async_items
            .get_mut(handle.into())
            .and_then(Option::take)
            .and_then(AsyncItem::into_pending_kv_lookup)
            .ok_or(HandleError::InvalidPendingKvLookupHandle(handle))
    }

    /// Get a reference to a [`PendingLookup`], given its [`PendingKvLookupHandle`].
    ///
    /// Returns a [`HandleError`] if the handle is not associated with a lookup in the
    /// session.
    pub fn pending_kv_lookup(
        &self,
        handle: PendingKvLookupHandle,
    ) -> Result<&PendingKvLookupTask, HandleError> {
        self.async_items
            .get(handle.into())
            .and_then(Option::as_ref)
            .and_then(AsyncItem::as_pending_kv_lookup)
            .ok_or(HandleError::InvalidPendingKvLookupHandle(handle))
    }

    // ----- Secret Store API -----

    pub fn secret_store_handle(&mut self, name: &str) -> Option<SecretStoreHandle> {
        self.secret_stores.get_store(name)?;
        Some(self.secret_stores_by_name.push(name.to_string()))
    }

    pub fn secret_store_name(&self, handle: SecretStoreHandle) -> Option<String> {
        self.secret_stores_by_name.get(handle).cloned()
    }

    pub fn secret_handle(&mut self, store_name: &str, secret_name: &str) -> Option<SecretHandle> {
        self.secret_stores
            .get_store(store_name)?
            .get_secret(secret_name)?;
        Some(self.secrets_by_name.push(SecretLookup::Standard {
            store_name: store_name.to_string(),
            secret_name: secret_name.to_string(),
        }))
    }

    pub fn secret_lookup(&self, handle: SecretHandle) -> Option<SecretLookup> {
        self.secrets_by_name.get(handle).cloned()
    }

    pub fn add_secret(&mut self, plaintext: Vec<u8>) -> SecretHandle {
        self.secrets_by_name
            .push(SecretLookup::Injected { plaintext })
    }

    pub fn secret_stores(&self) -> &Arc<SecretStores> {
        &self.secret_stores
    }

    // ----- Pending Requests API -----

    /// Insert a [`PendingRequest`] into the session.
    ///
    /// This method returns a new [`PendingRequestHandle`], which can then be used to access
    /// and mutate the pending request.
    pub fn insert_pending_request(
        &mut self,
        pending: PeekableTask<Response<Body>>,
    ) -> PendingRequestHandle {
        self.async_items
            .push(Some(AsyncItem::PendingReq(pending)))
            .into()
    }

    /// Get a reference to a [`PendingRequest`], given its [`PendingRequestHandle`].
    ///
    /// Returns a [`HandleError`] if the handle is not associated with a request in the
    /// session.
    pub fn pending_request(
        &self,
        handle: PendingRequestHandle,
    ) -> Result<&PeekableTask<Response<Body>>, HandleError> {
        self.async_items
            .get(handle.into())
            .and_then(Option::as_ref)
            .and_then(AsyncItem::as_pending_req)
            .ok_or(HandleError::InvalidPendingRequestHandle(handle))
    }

    /// Get a mutable reference to a [`PendingRequest`], given its [`PendingRequestHandle`].
    ///
    /// Returns a [`HandleError`] if the handle is not associated with a request in the
    /// session.
    pub fn pending_request_mut(
        &mut self,
        handle: PendingRequestHandle,
    ) -> Result<&mut PeekableTask<Response<Body>>, HandleError> {
        self.async_items
            .get_mut(handle.into())
            .and_then(Option::as_mut)
            .and_then(AsyncItem::as_pending_req_mut)
            .ok_or(HandleError::InvalidPendingRequestHandle(handle))
    }

    /// Take ownership of a [`PendingRequest`], given its [`PendingRequestHandle`].
    ///
    /// Returns a [`HandleError`] if the handle is not associated with a pending request in the
    /// session.
    pub fn take_pending_request(
        &mut self,
        handle: PendingRequestHandle,
    ) -> Result<PeekableTask<Response<Body>>, HandleError> {
        // check that this is a pending request before removing it
        let _ = self.pending_request(handle)?;

        self.async_items
            .get_mut(handle.into())
            .and_then(Option::take)
            .and_then(AsyncItem::into_pending_req)
            .ok_or(HandleError::InvalidPendingRequestHandle(handle))
    }

    pub fn reinsert_pending_request(
        &mut self,
        handle: PendingRequestHandle,
        pending_req: PeekableTask<Response<Body>>,
    ) -> Result<(), HandleError> {
        *self
            .async_items
            .get_mut(handle.into())
            .ok_or(HandleError::InvalidPendingRequestHandle(handle))? =
            Some(AsyncItem::PendingReq(pending_req));
        Ok(())
    }

    /// Take ownership of multiple [`PendingRequest`]s in preparation for a `select`.
    ///
    /// Returns a [`HandleError`] if any of the handles are not associated with a pending
    /// request in the session.
    pub fn prepare_select_targets(
        &mut self,
        handles: impl IntoIterator<Item = AsyncItemHandle>,
    ) -> Result<Vec<SelectTarget>, HandleError> {
        // Prepare a vector of targets from the given handles; if any of the handles are invalid,
        // put back all the targets we've extracted so far
        let mut targets = vec![];
        for handle in handles {
            if let Ok(item) = self.take_async_item(handle) {
                targets.push(SelectTarget { handle, item });
            } else {
                self.reinsert_select_targets(targets);
                return Err(HandleError::InvalidPendingRequestHandle(handle.into()));
            }
        }
        Ok(targets)
    }

    /// Put the given vector of `select` targets back into the pending request table, using the handles
    /// stored within each [`SelectTarget`].
    pub fn reinsert_select_targets(&mut self, targets: Vec<SelectTarget>) {
        for target in targets {
            self.async_items[target.handle] = Some(target.item);
        }
    }

    /// Returns the unique identifier for the request this session is processing.
    pub fn req_id(&self) -> u64 {
        self.req_id
    }

    /// Access the path to the configuration file for this invocation.
    pub fn config_path(&self) -> &Arc<Option<PathBuf>> {
        &self.config_path
    }

    pub fn async_item_mut(
        &mut self,
        handle: AsyncItemHandle,
    ) -> Result<&mut AsyncItem, HandleError> {
        match self.async_items.get_mut(handle).and_then(|ai| ai.as_mut()) {
            Some(item) => Ok(item),
            None => Err(HandleError::InvalidAsyncItemHandle(handle.into()))?,
        }
    }

    pub fn take_async_item(&mut self, handle: AsyncItemHandle) -> Result<AsyncItem, HandleError> {
        // check that this is an async item before removing it
        let _ = self.async_item_mut(handle)?;

        self.async_items
            .get_mut(handle)
            .and_then(|tracked| tracked.take())
            .ok_or_else(|| HandleError::InvalidAsyncItemHandle(handle.into()))
    }

    pub async fn select_impl(
        &mut self,
        handles: impl IntoIterator<Item = AsyncItemHandle>,
    ) -> Result<usize, Error> {
        // we have to temporarily move the async items out of the session table,
        // because we need &mut borrows of all of them simultaneously.
        let targets = self.prepare_select_targets(handles)?;
        let mut selected = SelectedTargets::new(self, targets);
        let done_index = selected.future().await;

        Ok(done_index)
    }
}

pub struct SelectedTargets<'session> {
    session: &'session mut Session,
    targets: Vec<SelectTarget>,
}

impl<'session> SelectedTargets<'session> {
    fn new(session: &'session mut Session, targets: Vec<SelectTarget>) -> Self {
        Self { session, targets }
    }

    fn future(&mut self) -> Box<dyn Future<Output = usize> + Unpin + Send + Sync + '_> {
        // for each target, we produce a future for checking on the "readiness"
        // of the associated primary I/O operation
        let mut futures = Vec::new();
        for target in &mut *self.targets {
            futures.push(Box::pin(target.item.await_ready()))
        }
        if futures.is_empty() {
            // if there are no futures, we wait forever; this waiting will always be bounded by a timeout,
            // since the `select` hostcall requires a timeout when no handles are given.
            Box::new(future::pending())
        } else {
            Box::new(future::select_all(futures).map(|f| f.1))
        }
    }
}

impl<'session> Drop for SelectedTargets<'session> {
    fn drop(&mut self) {
        let targets = std::mem::take(&mut self.targets);
        self.session.reinsert_select_targets(targets);
    }
}

/// Additional Viceroy-specific metadata for requests.
#[derive(Clone, Debug)]
pub struct ViceroyRequestMetadata {
    pub auto_decompress_encodings: ContentEncodings,
}

impl Default for ViceroyRequestMetadata {
    fn default() -> Self {
        ViceroyRequestMetadata {
            auto_decompress_encodings: ContentEncodings::empty(),
        }
    }
}

#[derive(Clone, Copy, Eq, Hash, PartialEq)]
#[repr(transparent)]
pub struct AsyncItemHandle(u32);

entity_impl!(AsyncItemHandle, "async_item");

// The ABI uses distinct entity types for each kind of async item because most host calls operate on
// only one type at a type. But the underlying tables for all async items are combined, so the handles
// are interchangeable. Keeping them as separate types helps ensure intentional view shifts between
// them, using `.into()`.

impl From<BodyHandle> for AsyncItemHandle {
    fn from(h: BodyHandle) -> AsyncItemHandle {
        AsyncItemHandle::from_u32(h.into())
    }
}

impl From<AsyncItemHandle> for BodyHandle {
    fn from(h: AsyncItemHandle) -> BodyHandle {
        BodyHandle::from(h.as_u32())
    }
}

impl From<PendingRequestHandle> for AsyncItemHandle {
    fn from(h: PendingRequestHandle) -> AsyncItemHandle {
        AsyncItemHandle::from_u32(h.into())
    }
}

impl From<AsyncItemHandle> for PendingRequestHandle {
    fn from(h: AsyncItemHandle) -> PendingRequestHandle {
        PendingRequestHandle::from(h.as_u32())
    }
}

impl From<types::AsyncItemHandle> for AsyncItemHandle {
    fn from(h: types::AsyncItemHandle) -> AsyncItemHandle {
        AsyncItemHandle::from_u32(h.into())
    }
}

impl From<AsyncItemHandle> for types::AsyncItemHandle {
    fn from(h: AsyncItemHandle) -> types::AsyncItemHandle {
        types::AsyncItemHandle::from(h.as_u32())
    }
}

impl From<PendingKvLookupHandle> for AsyncItemHandle {
    fn from(h: PendingKvLookupHandle) -> AsyncItemHandle {
        AsyncItemHandle::from_u32(h.into())
    }
}

impl From<AsyncItemHandle> for PendingKvLookupHandle {
    fn from(h: AsyncItemHandle) -> PendingKvLookupHandle {
        PendingKvLookupHandle::from(h.as_u32())
    }
}

impl From<PendingKvInsertHandle> for AsyncItemHandle {
    fn from(h: PendingKvInsertHandle) -> AsyncItemHandle {
        AsyncItemHandle::from_u32(h.into())
    }
}

impl From<AsyncItemHandle> for PendingKvInsertHandle {
    fn from(h: AsyncItemHandle) -> PendingKvInsertHandle {
        PendingKvInsertHandle::from(h.as_u32())
    }
}

impl From<PendingKvDeleteHandle> for AsyncItemHandle {
    fn from(h: PendingKvDeleteHandle) -> AsyncItemHandle {
        AsyncItemHandle::from_u32(h.into())
    }
}

impl From<AsyncItemHandle> for PendingKvDeleteHandle {
    fn from(h: AsyncItemHandle) -> PendingKvDeleteHandle {
        PendingKvDeleteHandle::from(h.as_u32())
    }
}<|MERGE_RESOLUTION|>--- conflicted
+++ resolved
@@ -48,16 +48,13 @@
     downstream_client_addr: SocketAddr,
     /// The IP address and port that received this session.
     downstream_server_addr: SocketAddr,
-<<<<<<< HEAD
     /// The amount of time we've spent on this session in ms.
     pub active_cpu_time_us: Arc<AtomicU64>,
-=======
     /// The compliance region that this request was received in.
     ///
     /// For now this is just always `"none"`, but we place the field in the session
     /// to make it easier to implement custom configuration values later on.
     downstream_compliance_region: Vec<u8>,
->>>>>>> cc717db8
     /// Handle for the downstream request "parts". NB the backing parts data can be mutated
     /// or even removed from the relevant map.
     downstream_req_handle: RequestHandle,
